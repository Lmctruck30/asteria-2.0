package server.world.entity.combat.magic;

import server.core.worker.TaskFactory;
import server.core.worker.WorkRate;
import server.util.Misc;
import server.world.entity.Animation;
import server.world.entity.Entity;
import server.world.entity.Gfx;
import server.world.entity.Projectile;
import server.world.entity.combat.CombatFactory;
import server.world.entity.combat.task.CombatPoisonTask.CombatPoison;
import server.world.entity.combat.task.CombatTeleblockTask;
import server.world.entity.npc.Npc;
import server.world.entity.player.Player;
import server.world.entity.player.skill.SkillManager;
import server.world.entity.player.skill.SkillManager.SkillConstant;
import server.world.item.Item;

/**
 * Holds data for all of the {@link CombatSpell}s that can be cast in game.
 * 
 * @author lare96
 */
public enum CombatMagicSpells {

    /** Normal spellbook spells. */
    WIND_STRIKE(new CombatFightSpell() {
        @Override
        public Animation castAnimation() {
            return new Animation(711);
        }

        @Override
        public Projectile castProjectile(Entity cast, Entity castOn) {
            return new Projectile(cast, castOn, 91, 44, 3, 43, 31, 0);
        }

        @Override
        public Gfx endGfx() {
            return new Gfx(92);
        }

        @Override
        public int maximumStrength() {
            return 2;
        }

        @Override
        public Gfx startGfx() {
            return new Gfx(90, 6553600);
        }

        @Override
        public int baseExperience() {
            return 5;
        }

        @Override
        public Item[] equipmentRequired(Player player) {
            return null;
        }

        @Override
        public Item[] itemsRequired(Player player) {
            return new Item[] { new Item(556), new Item(558) };
        }

        @Override
        public int levelRequired() {
            return 1;
        }

        @Override
        public int spellId() {
            return 1152;
        }
    }), CONFUSE(new CombatEffectSpell() {
        @Override
        public Animation castAnimation() {
            return new Animation(716);
        }

        @Override
        public Projectile castProjectile(Entity cast, Entity castOn) {
            return new Projectile(cast, castOn, 103, 44, 3, 43, 31, 0);
        }

        @Override
        public void spellEffect(Entity cast, Entity castOn) {
            if (castOn.isPlayer()) {
                Player player = (Player) castOn;

                if (player.getSkills()[Misc.ATTACK].getLevel() < player.getSkills()[Misc.ATTACK].getLevelForExperience()) {
                    if (cast.isPlayer()) {
                        ((Player) cast).getPacketBuilder().sendMessage("The spell has no effect because the player has already been weakened.");
                    }
                    return;
                }

                player.getSkills()[Misc.ATTACK].decreaseLevel((int) (0.05 * (player.getSkills()[Misc.ATTACK].getLevel())));
                SkillManager.refresh(player, SkillConstant.ATTACK);
                player.getPacketBuilder().sendMessage("You feel slightly weakened.");
            } else if (castOn.isNpc()) {
                Npc npc = (Npc) castOn;

                if (npc.getStatsWeakened()[0] || npc.getStatsBadlyWeakened()[0]) {
                    if (cast.isPlayer()) {
                        ((Player) cast).getPacketBuilder().sendMessage("The spell has no effect because the NPC has already been weakened.");
                    }
                    return;
                }

                npc.getStatsWeakened()[0] = true;
            }
        }

        @Override
        public Gfx endGfx() {
            return new Gfx(104);
        }

        @Override
        public Gfx startGfx() {
            return new Gfx(102, 6553600);
        }

        @Override
        public int baseExperience() {
            return 13;
        }

        @Override
        public Item[] itemsRequired(Player player) {
            return new Item[] { new Item(555, 3), new Item(557, 2), new Item(559) };
        }

        @Override
        public int levelRequired() {
            return 3;
        }

        @Override
        public int spellId() {
            return 1153;
        }
    }),
    WATER_STRIKE(new CombatFightSpell() {
        @Override
        public Animation castAnimation() {
            return new Animation(711);
        }

        @Override
        public Projectile castProjectile(Entity cast, Entity castOn) {
            return new Projectile(cast, castOn, 94, 44, 3, 43, 31, 0);
        }

        @Override
        public Gfx endGfx() {
            return new Gfx(95);
        }

        @Override
        public int maximumStrength() {
            return 4;
        }

        @Override
        public Gfx startGfx() {
            return new Gfx(93, 6553600);
        }

        @Override
        public int baseExperience() {
            return 7;
        }

        @Override
        public Item[] equipmentRequired(Player player) {
            return null;
        }

        @Override
        public Item[] itemsRequired(Player player) {
            return new Item[] { new Item(555), new Item(556), new Item(558) };
        }

        @Override
        public int levelRequired() {
            return 5;
        }

        @Override
        public int spellId() {
            return 1154;
        }
    }),
    EARTH_STRIKE(new CombatFightSpell() {
        @Override
        public Animation castAnimation() {
            return new Animation(711);
        }

        @Override
        public Projectile castProjectile(Entity cast, Entity castOn) {
            return new Projectile(cast, castOn, 97, 44, 3, 43, 31, 0);
        }

        @Override
        public Gfx endGfx() {
            return new Gfx(98);
        }

        @Override
        public int maximumStrength() {
            return 6;
        }

        @Override
        public Gfx startGfx() {
            return new Gfx(96, 6553600);
        }

        @Override
        public int baseExperience() {
            return 9;
        }

        @Override
        public Item[] equipmentRequired(Player player) {
            return null;
        }

        @Override
        public Item[] itemsRequired(Player player) {
            return new Item[] { new Item(556, 1), new Item(558, 1), new Item(557, 2) };
        }

        @Override
        public int levelRequired() {
            return 9;
        }

        @Override
        public int spellId() {
            return 1156;
        }
    }),
    WEAKEN(new CombatEffectSpell() {
        @Override
        public Animation castAnimation() {
            return new Animation(716);
        }

        @Override
        public Projectile castProjectile(Entity cast, Entity castOn) {
            return new Projectile(cast, castOn, 106, 44, 3, 43, 31, 0);
        }

        @Override
        public void spellEffect(Entity cast, Entity castOn) {
            if (castOn.isPlayer()) {
                Player player = (Player) castOn;

                if (player.getSkills()[Misc.STRENGTH].getLevel() < player.getSkills()[Misc.STRENGTH].getLevelForExperience()) {
                    if (cast.isPlayer()) {
                        ((Player) cast).getPacketBuilder().sendMessage("The spell has no effect because the player has already been weakened.");
                    }
                    return;
                }

                player.getSkills()[Misc.STRENGTH].decreaseLevel((int) (0.05 * (player.getSkills()[Misc.STRENGTH].getLevel())));
                SkillManager.refresh(player, SkillConstant.STRENGTH);
                player.getPacketBuilder().sendMessage("You feel slightly weakened.");
            } else if (castOn.isNpc()) {
                Npc npc = (Npc) castOn;

                if (npc.getStatsWeakened()[1] || npc.getStatsBadlyWeakened()[1]) {
                    if (cast.isPlayer()) {
                        ((Player) cast).getPacketBuilder().sendMessage("The spell has no effect because the NPC has already been weakened.");
                    }
                    return;
                }

                npc.getStatsWeakened()[1] = true;
            }
        }

        @Override
        public Gfx endGfx() {
            return new Gfx(107);
        }

        @Override
        public Gfx startGfx() {
            return new Gfx(105, 6553600);
        }

        @Override
        public int baseExperience() {
            return 21;
        }

        @Override
        public Item[] itemsRequired(Player player) {
            return new Item[] { new Item(555, 3), new Item(557, 2), new Item(559, 1) };
        }

        @Override
        public int levelRequired() {
            return 11;
        }

        @Override
        public int spellId() {
            return 1157;
        }
    }),
    FIRE_STRIKE(new CombatFightSpell() {
        @Override
        public Animation castAnimation() {
            return new Animation(711);
        }

        @Override
        public Projectile castProjectile(Entity cast, Entity castOn) {
            return new Projectile(cast, castOn, 100, 44, 3, 43, 31, 0);
        }

        @Override
        public Gfx endGfx() {
            return new Gfx(101);
        }

        @Override
        public int maximumStrength() {
            return 8;
        }

        @Override
        public Gfx startGfx() {
            return new Gfx(99, 6553600);
        }

        @Override
        public int baseExperience() {
            return 11;
        }

        @Override
        public Item[] equipmentRequired(Player player) {
            return null;
        }

        @Override
        public Item[] itemsRequired(Player player) {
            return new Item[] { new Item(556, 1), new Item(558, 1), new Item(554, 3) };
        }

        @Override
        public int levelRequired() {
            return 13;
        }

        @Override
        public int spellId() {
            return 1158;
        }
    }),
    WIND_BOLT(new CombatFightSpell() {
        @Override
        public Animation castAnimation() {
            return new Animation(711);
        }

        @Override
        public Projectile castProjectile(Entity cast, Entity castOn) {
            return new Projectile(cast, castOn, 118, 44, 3, 43, 31, 0);
        }

        @Override
        public Gfx endGfx() {
            return new Gfx(119);
        }

        @Override
        public int maximumStrength() {
            return 9;
        }

        @Override
        public Gfx startGfx() {
            return new Gfx(117, 6553600);
        }

        @Override
        public int baseExperience() {
            return 13;
        }

        @Override
        public Item[] equipmentRequired(Player player) {
            return null;
        }

        @Override
        public Item[] itemsRequired(Player player) {
            return new Item[] { new Item(556, 2), new Item(562, 1) };
        }

        @Override
        public int levelRequired() {
            return 17;
        }

        @Override
        public int spellId() {
            return 1160;
        }
    }),
    CURSE(new CombatEffectSpell() {
        @Override
        public Animation castAnimation() {
            return new Animation(710);
        }

        @Override
        public Projectile castProjectile(Entity cast, Entity castOn) {
            return new Projectile(cast, castOn, 109, 44, 3, 43, 31, 0);
        }

        @Override
        public void spellEffect(Entity cast, Entity castOn) {
            if (castOn.isPlayer()) {
                Player player = (Player) castOn;

                if (player.getSkills()[Misc.DEFENCE].getLevel() < player.getSkills()[Misc.DEFENCE].getLevelForExperience()) {
                    if (cast.isPlayer()) {
                        ((Player) cast).getPacketBuilder().sendMessage("The spell has no effect because the player has already been weakened.");
                    }
                    return;
                }

                player.getSkills()[Misc.DEFENCE].decreaseLevel((int) (0.05 * (player.getSkills()[Misc.DEFENCE].getLevel())));
                SkillManager.refresh(player, SkillConstant.DEFENCE);
                player.getPacketBuilder().sendMessage("You feel slightly weakened.");
            } else if (castOn.isNpc()) {
                Npc npc = (Npc) castOn;

                if (npc.getStatsWeakened()[2] || npc.getStatsBadlyWeakened()[2]) {
                    if (cast.isPlayer()) {
                        ((Player) cast).getPacketBuilder().sendMessage("The spell has no effect because the NPC has already been weakened.");
                    }
                    return;
                }

                npc.getStatsWeakened()[2] = true;
            }
        }

        @Override
        public Gfx endGfx() {
            return new Gfx(110);
        }

        @Override
        public Gfx startGfx() {
            return new Gfx(108, 6553600);
        }

        @Override
        public int baseExperience() {
            return 29;
        }

        @Override
        public Item[] itemsRequired(Player player) {
            return new Item[] { new Item(555, 2), new Item(557, 3), new Item(559, 1) };
        }

        @Override
        public int levelRequired() {
            return 19;
        }

        @Override
        public int spellId() {
            return 1161;
        }
    }),
    BIND(new CombatEffectSpell() {
        @Override
        public Animation castAnimation() {
            return new Animation(710);
        }

        @Override
        public Projectile castProjectile(Entity cast, Entity castOn) {
            return new Projectile(cast, castOn, 178, 44, 3, 43, 31, 0);
        }

        @Override
        public void spellEffect(Entity cast, Entity castOn) {
            if (castOn.getMovementQueue().isLockMovement()) {
                if (cast.isPlayer()) {
                    ((Player) cast).getPacketBuilder().sendMessage("The spell has no effect because they are already frozen.");
                }
                return;
            }

            castOn.getMovementQueue().lockMovementFor(9, WorkRate.DEFAULT);

            if (castOn.isPlayer()) {
                ((Player) castOn).getPacketBuilder().sendMessage("You have been frozen by magic!");
            }
        }

        @Override
        public Gfx endGfx() {
            return new Gfx(181, 6553600);
        }

        @Override
        public Gfx startGfx() {
            return new Gfx(177, 6553600);
        }

        @Override
        public int baseExperience() {
            return 30;
        }

        @Override
        public Item[] itemsRequired(Player player) {
            return new Item[] { new Item(555, 3), new Item(557, 3), new Item(561, 2) };
        }

        @Override
        public int levelRequired() {
            return 20;
        }

        @Override
        public int spellId() {
            return 1572;
        }
    }),
    WATER_BOLT(new CombatFightSpell() {
        @Override
        public Animation castAnimation() {
            return new Animation(711);
        }

        @Override
        public Projectile castProjectile(Entity cast, Entity castOn) {
            return new Projectile(cast, castOn, 121, 44, 3, 43, 31, 0);
        }

        @Override
        public Gfx endGfx() {
            return new Gfx(122);
        }

        @Override
        public int maximumStrength() {
            return 10;
        }

        @Override
        public Gfx startGfx() {
            return new Gfx(120, 6553600);
        }

        @Override
        public int baseExperience() {
            return 16;
        }

        @Override
        public Item[] equipmentRequired(Player player) {
            return null;
        }

        @Override
        public Item[] itemsRequired(Player player) {
            return new Item[] { new Item(556, 2), new Item(562, 1), new Item(555, 2) };
        }

        @Override
        public int levelRequired() {
            return 23;
        }

        @Override
        public int spellId() {
            return 1163;
        }
    }),
    EARTH_BOLT(new CombatFightSpell() {
        @Override
        public Animation castAnimation() {
            return new Animation(711);
        }

        @Override
        public Projectile castProjectile(Entity cast, Entity castOn) {
            return new Projectile(cast, castOn, 124, 44, 3, 43, 31, 0);
        }

        @Override
        public Gfx endGfx() {
            return new Gfx(125);
        }

        @Override
        public int maximumStrength() {
            return 11;
        }

        @Override
        public Gfx startGfx() {
            return new Gfx(123, 6553600);
        }

        @Override
        public int baseExperience() {
            return 19;
        }

        @Override
        public Item[] equipmentRequired(Player player) {
            return null;
        }

        @Override
        public Item[] itemsRequired(Player player) {
            return new Item[] { new Item(556, 2), new Item(562, 1), new Item(557, 3) };
        }

        @Override
        public int levelRequired() {
            return 29;
        }

        @Override
        public int spellId() {
            return 1166;
        }
    }),
    FIRE_BOLT(new CombatFightSpell() {
        @Override
        public Animation castAnimation() {
            return new Animation(711);
        }

        @Override
        public Projectile castProjectile(Entity cast, Entity castOn) {
            return new Projectile(cast, castOn, 127, 44, 3, 43, 31, 0);
        }

        @Override
        public Gfx endGfx() {
            return new Gfx(128);
        }

        @Override
        public int maximumStrength() {
            return 12;
        }

        @Override
        public Gfx startGfx() {
            return new Gfx(126, 6553600);
        }

        @Override
        public int baseExperience() {
            return 22;
        }

        @Override
        public Item[] equipmentRequired(Player player) {
            return null;
        }

        @Override
        public Item[] itemsRequired(Player player) {
            return new Item[] { new Item(556, 3), new Item(562, 1), new Item(554, 4) };
        }

        @Override
        public int levelRequired() {
            return 35;
        }

        @Override
        public int spellId() {
            return 1169;
        }
    }),
    CRUMBLE_UNDEAD(new CombatFightSpell() {
        @Override
        public Animation castAnimation() {
            return new Animation(724);
        }

        @Override
        public Projectile castProjectile(Entity cast, Entity castOn) {
            return new Projectile(cast, castOn, 146, 44, 3, 43, 31, 0);
        }

        @Override
        public Gfx endGfx() {
            return new Gfx(147);
        }

        @Override
        public int maximumStrength() {
            return 15;
        }

        @Override
        public Gfx startGfx() {
            return new Gfx(145, 6553600);
        }

        @Override
        public int baseExperience() {
            return 24;
        }

        @Override
        public Item[] equipmentRequired(Player player) {
            return null;
        }

        @Override
        public Item[] itemsRequired(Player player) {
            return new Item[] { new Item(556, 2), new Item(562, 1), new Item(557, 2) };
        }

        @Override
        public int levelRequired() {
            return 39;
        }

        @Override
        public int spellId() {
            return 1171;
        }
    }),
    WIND_BLAST(new CombatFightSpell() {
        @Override
        public Animation castAnimation() {
            return new Animation(711);
        }

        @Override
        public Projectile castProjectile(Entity cast, Entity castOn) {
            return new Projectile(cast, castOn, 133, 44, 3, 43, 31, 0);
        }

        @Override
        public Gfx endGfx() {
            return new Gfx(134);
        }

        @Override
        public int maximumStrength() {
            return 13;
        }

        @Override
        public Gfx startGfx() {
            return new Gfx(132, 6553600);
        }

        @Override
        public int baseExperience() {
            return 25;
        }

        @Override
        public Item[] equipmentRequired(Player player) {
            return null;
        }

        @Override
        public Item[] itemsRequired(Player player) {
            return new Item[] { new Item(556, 3), new Item(560, 1) };
        }

        @Override
        public int levelRequired() {
            return 41;
        }

        @Override
        public int spellId() {
            return 1172;
        }
    }),
    WATER_BLAST(new CombatFightSpell() {
        @Override
        public Animation castAnimation() {
            return new Animation(711);
        }

        @Override
        public Projectile castProjectile(Entity cast, Entity castOn) {
            return new Projectile(cast, castOn, 136, 44, 3, 43, 31, 0);
        }

        @Override
        public Gfx endGfx() {
            return new Gfx(137);
        }

        @Override
        public int maximumStrength() {
            return 14;
        }

        @Override
        public Gfx startGfx() {
            return new Gfx(135, 6553600);
        }

        @Override
        public int baseExperience() {
            return 28;
        }

        @Override
        public Item[] equipmentRequired(Player player) {
            return null;
        }

        @Override
        public Item[] itemsRequired(Player player) {
            return new Item[] { new Item(555, 3), new Item(556, 3), new Item(560, 1) };
        }

        @Override
        public int levelRequired() {
            return 47;
        }

        @Override
        public int spellId() {
            return 1175;
        }
    }),
    IBAN_BLAST(new CombatFightSpell() {
        @Override
        public Animation castAnimation() {
            return new Animation(708);
        }

        @Override
        public Projectile castProjectile(Entity cast, Entity castOn) {
            return new Projectile(cast, castOn, 88, 44, 3, 43, 31, 0);
        }

        @Override
        public Gfx endGfx() {
            return new Gfx(89);
        }

        @Override
        public int maximumStrength() {
            return 25;
        }

        @Override
        public Gfx startGfx() {
            return new Gfx(87, 6553600);
        }

        @Override
        public int baseExperience() {
            return 30;
        }

        @Override
        public Item[] equipmentRequired(Player player) {
            return new Item[] { new Item(1409) };
        }

        @Override
        public Item[] itemsRequired(Player player) {
            return new Item[] { new Item(560, 1), new Item(554, 5) };
        }

        @Override
        public int levelRequired() {
            return 50;
        }

        @Override
        public int spellId() {
            return 1539;
        }
    }),
    SNARE(new CombatEffectSpell() {
        @Override
        public Animation castAnimation() {
            return new Animation(710);
        }

        @Override
        public Projectile castProjectile(Entity cast, Entity castOn) {
            return new Projectile(cast, castOn, 178, 44, 3, 43, 31, 0);
        }

        @Override
        public void spellEffect(Entity cast, Entity castOn) {
            if (castOn.getMovementQueue().isLockMovement()) {
                if (cast.isPlayer()) {
                    ((Player) cast).getPacketBuilder().sendMessage("The spell has no effect because they are already frozen.");
                }
                return;
            }

            castOn.getMovementQueue().lockMovementFor(10, WorkRate.APPROXIMATE_SECOND);

            if (castOn.isPlayer()) {
                ((Player) castOn).getPacketBuilder().sendMessage("You have been frozen by magic!");
            }
        }

        @Override
        public Gfx endGfx() {
            return new Gfx(180, 6553600);
        }

        @Override
        public Gfx startGfx() {
            return new Gfx(177, 6553600);
        }

        @Override
        public int baseExperience() {
            return 60;
        }

        @Override
        public Item[] itemsRequired(Player player) {
            return new Item[] { new Item(555, 3), new Item(557, 4), new Item(561, 3) };
        }

        @Override
        public int levelRequired() {
            return 50;
        }

        @Override
        public int spellId() {
            return 1582;
        }
    }),
    MAGIC_DART(new CombatFightSpell() {
        @Override
        public Animation castAnimation() {
            return new Animation(1576);
        }

        @Override
        public Projectile castProjectile(Entity cast, Entity castOn) {
            return new Projectile(cast, castOn, 328, 44, 3, 43, 31, 0);
        }

        @Override
        public Gfx endGfx() {
            return new Gfx(329);
        }

        @Override
        public int maximumStrength() {
            return 19;
        }

        @Override
        public Gfx startGfx() {
            return new Gfx(327, 6553600);
        }

        @Override
        public int baseExperience() {
            return 30;
        }

        @Override
        public Item[] equipmentRequired(Player player) {
            return new Item[] { new Item(4170) };
        }

        @Override
        public Item[] itemsRequired(Player player) {
            return new Item[] { new Item(558, 4), new Item(560, 1) };
        }

        @Override
        public int levelRequired() {
            return 50;
        }

        @Override
        public int spellId() {
            return 12037;
        }
    }),
    EARTH_BLAST(new CombatFightSpell() {
        @Override
        public Animation castAnimation() {
            return new Animation(711);
        }

        @Override
        public Projectile castProjectile(Entity cast, Entity castOn) {
            return new Projectile(cast, castOn, 139, 44, 3, 43, 31, 0);
        }

        @Override
        public Gfx endGfx() {
            return new Gfx(140);
        }

        @Override
        public int maximumStrength() {
            return 15;
        }

        @Override
        public Gfx startGfx() {
            return new Gfx(138, 6553600);
        }

        @Override
        public int baseExperience() {
            return 31;
        }

        @Override
        public Item[] equipmentRequired(Player player) {
            return null;
        }

        @Override
        public Item[] itemsRequired(Player player) {
            return new Item[] { new Item(556, 3), new Item(560, 1), new Item(557, 4) };
        }

        @Override
        public int levelRequired() {
            return 53;
        }

        @Override
        public int spellId() {
            return 1177;
        }
    }),
    FIRE_BLAST(new CombatFightSpell() {
        @Override
        public Animation castAnimation() {
            return new Animation(711);
        }

        @Override
        public Projectile castProjectile(Entity cast, Entity castOn) {
            return new Projectile(cast, castOn, 130, 44, 3, 43, 31, 0);
        }

        @Override
        public Gfx endGfx() {
            return new Gfx(131);
        }

        @Override
        public int maximumStrength() {
            return 16;
        }

        @Override
        public Gfx startGfx() {
            return new Gfx(129, 6553600);
        }

        @Override
        public int baseExperience() {
            return 34;
        }

        @Override
        public Item[] equipmentRequired(Player player) {
            return null;
        }

        @Override
        public Item[] itemsRequired(Player player) {
            return new Item[] { new Item(556, 4), new Item(560, 1), new Item(554, 5) };
        }

        @Override
        public int levelRequired() {
            return 59;
        }

        @Override
        public int spellId() {
            return 1181;
        }
    }),
    SARADOMIN_STRIKE(new CombatFightSpell() {
        @Override
        public Animation castAnimation() {
            return new Animation(811);
        }

        @Override
        public Projectile castProjectile(Entity cast, Entity castOn) {
            return null;
        }

        @Override
        public Gfx endGfx() {
            return new Gfx(76);
        }

        @Override
        public int maximumStrength() {
            return 20;
        }

        @Override
        public Gfx startGfx() {
            return null;
        }

        @Override
        public int baseExperience() {
            return 35;
        }

        @Override
        public Item[] equipmentRequired(Player player) {
            return new Item[] { new Item(2415) };
        }

        @Override
        public Item[] itemsRequired(Player player) {
            return new Item[] { new Item(556, 4), new Item(565, 2), new Item(554, 2) };
        }

        @Override
        public int levelRequired() {
            return 60;
        }

        @Override
        public int spellId() {
            return 1190;
        }
    }),
    CLAWS_OF_GUTHIX(new CombatFightSpell() {
        @Override
        public Animation castAnimation() {
            return new Animation(811);
        }

        @Override
        public Projectile castProjectile(Entity cast, Entity castOn) {
            return null;
        }

        @Override
        public Gfx endGfx() {
            return new Gfx(77);
        }

        @Override
        public int maximumStrength() {
            return 20;
        }

        @Override
        public Gfx startGfx() {
            return null;
        }

        @Override
        public int baseExperience() {
            return 35;
        }

        @Override
        public Item[] equipmentRequired(Player player) {
            return new Item[] { new Item(2416) };
        }

        @Override
        public Item[] itemsRequired(Player player) {
            return new Item[] { new Item(556, 4), new Item(565, 2), new Item(554, 2) };
        }

        @Override
        public int levelRequired() {
            return 60;
        }

        @Override
        public int spellId() {
            return 1191;
        }
    }),
    FLAMES_OF_ZAMORAK(new CombatFightSpell() {
        @Override
        public Animation castAnimation() {
            return new Animation(811);
        }

        @Override
        public Projectile castProjectile(Entity cast, Entity castOn) {
            return null;
        }

        @Override
        public Gfx endGfx() {
            return new Gfx(78);
        }

        @Override
        public int maximumStrength() {
            return 20;
        }

        @Override
        public Gfx startGfx() {
            return null;
        }

        @Override
        public int baseExperience() {
            return 35;
        }

        @Override
        public Item[] equipmentRequired(Player player) {
            return new Item[] { new Item(2417) };
        }

        @Override
        public Item[] itemsRequired(Player player) {
            return new Item[] { new Item(556, 4), new Item(565, 2), new Item(554, 2) };
        }

        @Override
        public int levelRequired() {
            return 60;
        }

        @Override
        public int spellId() {
            return 1192;
        }
    }),
    WIND_WAVE(new CombatFightSpell() {
        @Override
        public Animation castAnimation() {
            return new Animation(711);
        }

        @Override
        public Projectile castProjectile(Entity cast, Entity castOn) {
            return new Projectile(cast, castOn, 159, 44, 3, 43, 31, 0);
        }

        @Override
        public Gfx endGfx() {
            return new Gfx(160);
        }

        @Override
        public int maximumStrength() {
            return 17;
        }

        @Override
        public Gfx startGfx() {
            return new Gfx(158, 6553600);
        }

        @Override
        public int baseExperience() {
            return 36;
        }

        @Override
        public Item[] equipmentRequired(Player player) {
            return null;
        }

        @Override
        public Item[] itemsRequired(Player player) {
            return new Item[] { new Item(556, 5), new Item(565, 1) };
        }

        @Override
        public int levelRequired() {
            return 62;
        }

        @Override
        public int spellId() {
            return 1183;
        }
    }),
    WATER_WAVE(new CombatFightSpell() {
        @Override
        public Animation castAnimation() {
            return new Animation(711);
        }

        @Override
        public Projectile castProjectile(Entity cast, Entity castOn) {
            return new Projectile(cast, castOn, 162, 44, 3, 43, 31, 0);
        }

        @Override
        public Gfx endGfx() {
            return new Gfx(163);
        }

        @Override
        public int maximumStrength() {
            return 18;
        }

        @Override
        public Gfx startGfx() {
            return new Gfx(161, 6553600);
        }

        @Override
        public int baseExperience() {
            return 37;
        }

        @Override
        public Item[] equipmentRequired(Player player) {
            return null;
        }

        @Override
        public Item[] itemsRequired(Player player) {
            return new Item[] { new Item(556, 5), new Item(565, 1), new Item(555, 7) };
        }

        @Override
        public int levelRequired() {
            return 65;
        }

        @Override
        public int spellId() {
            return 1185;
        }
    }),
    VULNERABILITY(new CombatEffectSpell() {
        @Override
        public Animation castAnimation() {
            return new Animation(729);
        }

        @Override
        public Projectile castProjectile(Entity cast, Entity castOn) {
            return new Projectile(cast, castOn, 168, 44, 3, 43, 31, 0);
        }

        @Override
        public void spellEffect(Entity cast, Entity castOn) {
            if (castOn.isPlayer()) {
                Player player = (Player) castOn;

                if (player.getSkills()[Misc.DEFENCE].getLevel() < player.getSkills()[Misc.DEFENCE].getLevelForExperience()) {
                    if (cast.isPlayer()) {
                        ((Player) cast).getPacketBuilder().sendMessage("The spell has no effect because the player is already weakened.");
                    }
                    return;
                }

                player.getSkills()[Misc.DEFENCE].decreaseLevel((int) (0.10 * (player.getSkills()[Misc.DEFENCE].getLevel())));
                SkillManager.refresh(player, SkillConstant.DEFENCE);
                player.getPacketBuilder().sendMessage("You feel slightly weakened.");
            } else if (castOn.isNpc()) {
                Npc npc = (Npc) castOn;

                if (npc.getStatsWeakened()[2] || npc.getStatsBadlyWeakened()[2]) {
                    if (cast.isPlayer()) {
                        ((Player) cast).getPacketBuilder().sendMessage("The spell has no effect because the NPC is already weakened.");
                    }
                    return;
                }

                npc.getStatsBadlyWeakened()[2] = true;
            }
        }

        @Override
        public Gfx endGfx() {
            return new Gfx(169);
        }

        @Override
        public Gfx startGfx() {
            return new Gfx(167, 6553600);
        }

        @Override
        public int baseExperience() {
            return 76;
        }

        @Override
        public Item[] itemsRequired(Player player) {
            return new Item[] { new Item(557, 5), new Item(555, 5), new Item(566, 1) };
        }

        @Override
        public int levelRequired() {
            return 66;
        }

        @Override
        public int spellId() {
            return 1542;
        }
    }),
    EARTH_WAVE(new CombatFightSpell() {
        @Override
        public Animation castAnimation() {
            return new Animation(711);
        }

        @Override
        public Projectile castProjectile(Entity cast, Entity castOn) {
            return new Projectile(cast, castOn, 165, 44, 3, 43, 31, 0);
        }

        @Override
        public Gfx endGfx() {
            return new Gfx(166);
        }

        @Override
        public int maximumStrength() {
            return 19;
        }

        @Override
        public Gfx startGfx() {
            return new Gfx(164, 6553600);
        }

        @Override
        public int baseExperience() {
            return 40;
        }

        @Override
        public Item[] equipmentRequired(Player player) {
            return null;
        }

        @Override
        public Item[] itemsRequired(Player player) {
            return new Item[] { new Item(556, 5), new Item(565, 1), new Item(557, 7) };
        }

        @Override
        public int levelRequired() {
            return 70;
        }

        @Override
        public int spellId() {
            return 1188;
        }
    }),
    ENFEEBLE(new CombatEffectSpell() {
        @Override
        public Animation castAnimation() {
            return new Animation(729);
        }

        @Override
        public Projectile castProjectile(Entity cast, Entity castOn) {
            return new Projectile(cast, castOn, 171, 44, 3, 43, 31, 0);
        }

        @Override
        public void spellEffect(Entity cast, Entity castOn) {
            if (castOn.isPlayer()) {
                Player player = (Player) castOn;

                if (player.getSkills()[Misc.STRENGTH].getLevel() < player.getSkills()[Misc.STRENGTH].getLevelForExperience()) {
                    if (cast.isPlayer()) {
                        ((Player) cast).getPacketBuilder().sendMessage("The spell has no effect because the player is already weakened.");
                    }
                    return;
                }

                player.getSkills()[Misc.STRENGTH].decreaseLevel((int) (0.10 * (player.getSkills()[Misc.STRENGTH].getLevel())));
                SkillManager.refresh(player, SkillConstant.STRENGTH);
                player.getPacketBuilder().sendMessage("You feel slightly weakened.");
            } else if (castOn.isNpc()) {
                Npc npc = (Npc) castOn;

                if (npc.getStatsWeakened()[1] || npc.getStatsBadlyWeakened()[1]) {
                    if (cast.isPlayer()) {
                        ((Player) cast).getPacketBuilder().sendMessage("The spell has no effect because the NPC is already weakened.");
                    }
                    return;
                }

                npc.getStatsBadlyWeakened()[1] = true;
            }
        }

        @Override
        public Gfx endGfx() {
            return new Gfx(172);
        }

        @Override
        public Gfx startGfx() {
            return new Gfx(170, 6553600);
        }

        @Override
        public int baseExperience() {
            return 83;
        }

        @Override
        public Item[] itemsRequired(Player player) {
            return new Item[] { new Item(557, 8), new Item(555, 8), new Item(566, 1) };
        }

        @Override
        public int levelRequired() {
            return 73;
        }

        @Override
        public int spellId() {
            return 1543;
        }
    }),
    FIRE_WAVE(new CombatFightSpell() {
        @Override
        public Animation castAnimation() {
            return new Animation(711);
        }

        @Override
        public Projectile castProjectile(Entity cast, Entity castOn) {
            return new Projectile(cast, castOn, 156, 44, 3, 43, 31, 0);
        }

        @Override
        public Gfx endGfx() {
            return new Gfx(157);
        }

        @Override
        public int maximumStrength() {
            return 20;
        }

        @Override
        public Gfx startGfx() {
            return new Gfx(155, 6553600);
        }

        @Override
        public int baseExperience() {
            return 42;
        }

        @Override
        public Item[] equipmentRequired(Player player) {
            return null;
        }

        @Override
        public Item[] itemsRequired(Player player) {
            return new Item[] { new Item(556, 5), new Item(565, 1), new Item(554, 7) };
        }

        @Override
        public int levelRequired() {
            return 75;
        }

        @Override
        public int spellId() {
            return 1189;
        }
    }),
    ENTANGLE(new CombatEffectSpell() {
        @Override
        public Animation castAnimation() {
            return new Animation(710);
        }

        @Override
        public Projectile castProjectile(Entity cast, Entity castOn) {
            return new Projectile(cast, castOn, 178, 44, 3, 43, 31, 0);
        }

        @Override
        public void spellEffect(Entity cast, Entity castOn) {
            if (castOn.getMovementQueue().isLockMovement()) {
                if (cast.isPlayer()) {
                    ((Player) cast).getPacketBuilder().sendMessage("The spell has no effect because they are already frozen.");
                }
                return;
            }

            castOn.getMovementQueue().lockMovementFor(15, WorkRate.APPROXIMATE_SECOND);

            if (castOn.isPlayer()) {
                ((Player) castOn).getPacketBuilder().sendMessage("You have been frozen by magic!");
            }
        }

        @Override
        public Gfx endGfx() {
            return new Gfx(179, 6553600);
        }

        @Override
        public Gfx startGfx() {
            return new Gfx(177, 6553600);
        }

        @Override
        public int baseExperience() {
            return 91;
        }

        @Override
        public Item[] itemsRequired(Player player) {
            return new Item[] { new Item(555, 5), new Item(557, 5), new Item(561, 4) };
        }

        @Override
        public int levelRequired() {
            return 79;
        }

        @Override
        public int spellId() {
            return 1592;
        }
    }),
    STUN(new CombatEffectSpell() {
        @Override
        public Animation castAnimation() {
            return new Animation(729);
        }

        @Override
        public Projectile castProjectile(Entity cast, Entity castOn) {
            return new Projectile(cast, castOn, 174, 44, 3, 43, 31, 0);
        }

        @Override
        public void spellEffect(Entity cast, Entity castOn) {
            if (castOn.isPlayer()) {
                Player player = (Player) castOn;

                if (player.getSkills()[Misc.ATTACK].getLevel() < player.getSkills()[Misc.ATTACK].getLevelForExperience()) {
                    if (cast.isPlayer()) {
                        ((Player) cast).getPacketBuilder().sendMessage("The spell has no effect because the player is already weakened.");
                    }
                    return;
                }

                player.getSkills()[Misc.ATTACK].decreaseLevel((int) (0.10 * (player.getSkills()[Misc.ATTACK].getLevel())));
                SkillManager.refresh(player, SkillConstant.ATTACK);
                player.getPacketBuilder().sendMessage("You feel slightly weakened.");
            } else if (castOn.isNpc()) {
                Npc npc = (Npc) castOn;

                if (npc.getStatsWeakened()[0] || npc.getStatsBadlyWeakened()[0]) {
                    if (cast.isPlayer()) {
                        ((Player) cast).getPacketBuilder().sendMessage("The spell has no effect because the NPC is already weakened.");
                    }
                    return;
                }

                npc.getStatsBadlyWeakened()[0] = true;
            }
        }

        @Override
        public Gfx endGfx() {
            return new Gfx(107);
        }

        @Override
        public Gfx startGfx() {
            return new Gfx(173, 6553600);
        }

        @Override
        public int baseExperience() {
            return 90;
        }

        @Override
        public Item[] itemsRequired(Player player) {
            return new Item[] { new Item(557, 12), new Item(555, 12), new Item(556, 1) };
        }

        @Override
        public int levelRequired() {
            return 80;
        }

        @Override
        public int spellId() {
            return 1562;
        }
    }),
    TELEBLOCK(new CombatEffectSpell() {
        @Override
        public Animation castAnimation() {
            return new Animation(1819);
        }

        @Override
        public Projectile castProjectile(Entity cast, Entity castOn) {
            return new Projectile(cast, castOn, 344, 44, 3, 43, 31, 0);
        }

        @Override
        public void spellEffect(Entity cast, Entity castOn) {
            if (castOn.isPlayer()) {
                Player player = (Player) castOn;

                if (player.getTeleblockTimer() > 0) {
                    if (cast.isPlayer()) {
                        ((Player) cast).getPacketBuilder().sendMessage("The spell has no effect because the player is already teleblocked.");
                    }
                    return;
                }

                player.setTeleblockTimer(3000);
                TaskFactory.getFactory().submit(new CombatTeleblockTask(player));
                player.getPacketBuilder().sendMessage("You have just been teleblocked!");
            } else if (castOn.isNpc()) {
                if (cast.isPlayer()) {
                    ((Player) cast).getPacketBuilder().sendMessage("All NPCs are completely immune to this particular spell.");
                }
            }
        }

        @Override
        public Gfx endGfx() {
            return new Gfx(345);
        }

        @Override
        public Gfx startGfx() {
            return null;
        }

        @Override
        public int baseExperience() {
            return 65;
        }

        @Override
        public Item[] itemsRequired(Player player) {
            return new Item[] { new Item(563, 1), new Item(562, 1), new Item(560, 1) };
        }

        @Override
        public int levelRequired() {
            return 85;
        }

        @Override
        public int spellId() {
            return 12445;
        }
    }),

    /** Ancient spellbook spells. */
    SMOKE_RUSH(new CombatAncientSpell() {
        @Override
        public void spellEffect(Entity cast, Entity castOn, int damageInflicted) {
            CombatFactory.poisonEntity(castOn, CombatPoison.MILD);
        }

        @Override
        public int spellRadius() {
            return 0;
        }

        @Override
        public Animation castAnimation() {
            return new Animation(1978);
        }

        @Override
        public Projectile castProjectile(Entity cast, Entity castOn) {
            return new Projectile(cast, castOn, 384, 44, 3, 43, 31, 0);
        }

        @Override
        public Gfx endGfx() {
            return new Gfx(385);
        }

        @Override
        public int maximumStrength() {
            return 13;
        }

        @Override
        public Gfx startGfx() {
            return null;
        }

        @Override
        public int baseExperience() {
            return 30;
        }

        @Override
        public Item[] itemsRequired(Player player) {
            return new Item[] { new Item(556, 1), new Item(554, 1), new Item(562, 2), new Item(560, 2) };
        }

        @Override
        public int levelRequired() {
            return 50;
        }

        @Override
        public int spellId() {
            return 12939;
        }
    }),
    SHADOW_RUSH(new CombatAncientSpell() {
        @Override
        public void spellEffect(Entity cast, Entity castOn, int damageInflicted) {
            if (castOn.isPlayer()) {
                Player player = (Player) castOn;

                if (player.getSkills()[Misc.ATTACK].getLevel() < player.getSkills()[Misc.ATTACK].getLevelForExperience()) {
                    return;
                }

                player.getSkills()[Misc.ATTACK].decreaseLevel((int) (0.1 * (player.getSkills()[Misc.ATTACK].getLevel())));
                SkillManager.refresh(player, SkillConstant.ATTACK);
            }
        }

        @Override
        public int spellRadius() {
            return 0;
        }

        @Override
        public Animation castAnimation() {
            return new Animation(1978);
        }

        @Override
        public Projectile castProjectile(Entity cast, Entity castOn) {
            return new Projectile(cast, castOn, 378, 44, 3, 43, 31, 0);
        }

        @Override
        public Gfx endGfx() {
            return new Gfx(379);
        }

        @Override
        public int maximumStrength() {
            return 14;
        }

        @Override
        public Gfx startGfx() {
            return null;
        }

        @Override
        public int baseExperience() {
            return 31;
        }

        @Override
        public Item[] itemsRequired(Player player) {
            return new Item[] { new Item(556, 1), new Item(566, 1), new Item(562, 2), new Item(560, 2) };
        }

        @Override
        public int levelRequired() {
            return 52;
        }

        @Override
        public int spellId() {
            return 12987;
        }
    }),
    BLOOD_RUSH(new CombatAncientSpell() {
        @Override
<<<<<<< HEAD
        public void spellEffect(Entity cast, Entity castOn) {
            if (Misc.random(4) == 0) {
                if (cast.isPlayer()) {
                    Player player = (Player) cast;
                    player.getSkills()[Misc.HITPOINTS].increaseLevel(Misc.random(10), 99);
                    SkillManager.refresh(player, SkillConstant.HITPOINTS);
                }
=======
        public void spellEffect(Entity cast, Entity castOn, int damageInflicted) {
            if (damageInflicted < 1) {
                return;
            }

            if (cast.isPlayer()) {
                Player player = (Player) cast;
                player.getSkills()[Misc.HITPOINTS].increaseLevel((int) (damageInflicted * 0.25), player.getSkills()[Misc.HITPOINTS].getLevelForExperience());
                SkillManager.refresh(player, SkillConstant.HITPOINTS);
>>>>>>> a21d6f11
            }
        }

        @Override
        public int spellRadius() {
            return 0;
        }

        @Override
        public Animation castAnimation() {
            return new Animation(1978);
        }

        @Override
        public Projectile castProjectile(Entity cast, Entity castOn) {
            return new Projectile(cast, castOn, 372, 44, 3, 43, 31, 0);
        }

        @Override
        public Gfx endGfx() {
            return new Gfx(373);
        }

        @Override
        public int maximumStrength() {
            return 15;
        }

        @Override
        public Gfx startGfx() {
            return null;
        }

        @Override
        public int baseExperience() {
            return 33;
        }

        @Override
        public Item[] itemsRequired(Player player) {
            return new Item[] { new Item(565, 1), new Item(562, 2), new Item(560, 2) };
        }

        @Override
        public int levelRequired() {
            return 56;
        }

        @Override
        public int spellId() {
            return 12901;
        }
    }),
    ICE_RUSH(new CombatAncientSpell() {
        @Override
        public void spellEffect(Entity cast, Entity castOn, int damageInflicted) {
            castOn.getMovementQueue().lockMovementFor(10, WorkRate.APPROXIMATE_SECOND);
        }

        @Override
        public int spellRadius() {
            return 0;
        }

        @Override
        public Animation castAnimation() {
            return new Animation(1978);
        }

        @Override
        public Projectile castProjectile(Entity cast, Entity castOn) {
            return new Projectile(cast, castOn, 360, 44, 3, 43, 31, 0);
        }

        @Override
        public Gfx endGfx() {
            return new Gfx(361);
        }

        @Override
        public int maximumStrength() {
            return 18;
        }

        @Override
        public Gfx startGfx() {
            return null;
        }

        @Override
        public int baseExperience() {
            return 34;
        }

        @Override
        public Item[] itemsRequired(Player player) {
            return new Item[] { new Item(555, 2), new Item(562, 2), new Item(560, 2) };
        }

        @Override
        public int levelRequired() {
            return 58;
        }

        @Override
        public int spellId() {
            return 12861;
        }
    }),
    SMOKE_BURST(new CombatAncientSpell() {
        @Override
        public void spellEffect(Entity cast, Entity castOn, int damageInflicted) {
            CombatFactory.poisonEntity(castOn, CombatPoison.MILD);
        }

        @Override
        public int spellRadius() {
            return 3;
        }

        @Override
        public Animation castAnimation() {
            return new Animation(1979);
        }

        @Override
        public Projectile castProjectile(Entity cast, Entity castOn) {
            return null;
        }

        @Override
        public Gfx endGfx() {
            return new Gfx(389);
        }

        @Override
        public int maximumStrength() {
            return 13;
        }

        @Override
        public Gfx startGfx() {
            return null;
        }

        @Override
        public int baseExperience() {
            return 36;
        }

        @Override
        public Item[] itemsRequired(Player player) {
            return new Item[] { new Item(556, 2), new Item(554, 2), new Item(562, 4), new Item(560, 2) };
        }

        @Override
        public int levelRequired() {
            return 62;
        }

        @Override
        public int spellId() {
            return 12963;
        }
    }),
    SHADOW_BURST(new CombatAncientSpell() {
        @Override
        public void spellEffect(Entity cast, Entity castOn, int damageInflicted) {
            if (castOn.isPlayer()) {
                Player player = (Player) castOn;

                if (player.getSkills()[Misc.ATTACK].getLevel() < player.getSkills()[Misc.ATTACK].getLevelForExperience()) {
                    return;
                }

                player.getSkills()[Misc.ATTACK].decreaseLevel((int) (0.1 * (player.getSkills()[Misc.ATTACK].getLevel())));
                SkillManager.refresh(player, SkillConstant.ATTACK);
            }
        }

        @Override
        public int spellRadius() {
            return 1;
        }

        @Override
        public Animation castAnimation() {
            return new Animation(1979);
        }

        @Override
        public Projectile castProjectile(Entity cast, Entity castOn) {
            return null;
        }

        @Override
        public Gfx endGfx() {
            return new Gfx(382);
        }

        @Override
        public int maximumStrength() {
            return 18;
        }

        @Override
        public Gfx startGfx() {
            return null;
        }

        @Override
        public int baseExperience() {
            return 37;
        }

        @Override
        public Item[] itemsRequired(Player player) {
            return new Item[] { new Item(556, 1), new Item(566, 2), new Item(562, 4), new Item(560, 2) };
        }

        @Override
        public int levelRequired() {
            return 64;
        }

        @Override
        public int spellId() {
            return 13011;
        }
    }),
    BLOOD_BURST(new CombatAncientSpell() {
        @Override
<<<<<<< HEAD
        public void spellEffect(Entity cast, Entity castOn) {
            if (Misc.random(4) == 0) {
                if (cast.isPlayer()) {
                    Player player = (Player) cast;
                    player.getSkills()[Misc.HITPOINTS].increaseLevel(Misc.random(10), 99);
                    SkillManager.refresh(player, SkillConstant.HITPOINTS);
                }
=======
        public void spellEffect(Entity cast, Entity castOn, int damageInflicted) {
            if (damageInflicted < 1) {
                return;
            }

            if (cast.isPlayer()) {
                Player player = (Player) cast;
                player.getSkills()[Misc.HITPOINTS].increaseLevel((int) (damageInflicted * 0.25), player.getSkills()[Misc.HITPOINTS].getLevelForExperience());
                SkillManager.refresh(player, SkillConstant.HITPOINTS);
>>>>>>> a21d6f11
            }
        }

        @Override
        public int spellRadius() {
            return 1;
        }

        @Override
        public Animation castAnimation() {
            return new Animation(1979);
        }

        @Override
        public Projectile castProjectile(Entity cast, Entity castOn) {
            return null;
        }

        @Override
        public Gfx endGfx() {
            return new Gfx(376);
        }

        @Override
        public int maximumStrength() {
            return 21;
        }

        @Override
        public Gfx startGfx() {
            return null;
        }

        @Override
        public int baseExperience() {
            return 39;
        }

        @Override
        public Item[] itemsRequired(Player player) {
            return new Item[] { new Item(565, 2), new Item(562, 4), new Item(560, 2) };
        }

        @Override
        public int levelRequired() {
            return 68;
        }

        @Override
        public int spellId() {
            return 12919;
        }
    }),
    ICE_BURST(new CombatAncientSpell() {
        @Override
        public void spellEffect(Entity cast, Entity castOn, int damageInflicted) {
            castOn.getMovementQueue().lockMovementFor(10, WorkRate.APPROXIMATE_SECOND);
        }

        @Override
        public int spellRadius() {
            return 1;
        }

        @Override
        public Animation castAnimation() {
            return new Animation(1979);
        }

        @Override
        public Projectile castProjectile(Entity cast, Entity castOn) {
            return null;
        }

        @Override
        public Gfx endGfx() {
            return new Gfx(363);
        }

        @Override
        public int maximumStrength() {
            return 22;
        }

        @Override
        public Gfx startGfx() {
            return null;
        }

        @Override
        public int baseExperience() {
            return 40;
        }

        @Override
        public Item[] itemsRequired(Player player) {
            return new Item[] { new Item(555, 4), new Item(562, 4), new Item(560, 2) };
        }

        @Override
        public int levelRequired() {
            return 70;
        }

        @Override
        public int spellId() {
            return 12881;
        }
    }),
    SMOKE_BLITZ(new CombatAncientSpell() {
        @Override
        public void spellEffect(Entity cast, Entity castOn, int damageInflicted) {
            CombatFactory.poisonEntity(castOn, CombatPoison.STRONG);
        }

        @Override
        public int spellRadius() {
            return 0;
        }

        @Override
        public Animation castAnimation() {
            return new Animation(1978);
        }

        @Override
        public Projectile castProjectile(Entity cast, Entity castOn) {
            return new Projectile(cast, castOn, 386, 44, 3, 43, 31, 0);
        }

        @Override
        public Gfx endGfx() {
            return new Gfx(387);
        }

        @Override
        public int maximumStrength() {
            return 23;
        }

        @Override
        public Gfx startGfx() {
            return null;
        }

        @Override
        public int baseExperience() {
            return 42;
        }

        @Override
        public Item[] itemsRequired(Player player) {
            return new Item[] { new Item(556, 2), new Item(554, 2), new Item(565, 2), new Item(560, 2) };
        }

        @Override
        public int levelRequired() {
            return 74;
        }

        @Override
        public int spellId() {
            return 12951;
        }
    }),
    SHADOW_BLITZ(new CombatAncientSpell() {
        @Override
        public void spellEffect(Entity cast, Entity castOn, int damageInflicted) {
            if (castOn.isPlayer()) {
                Player player = (Player) castOn;

                if (player.getSkills()[Misc.ATTACK].getLevel() < player.getSkills()[Misc.ATTACK].getLevelForExperience()) {
                    return;
                }

                player.getSkills()[Misc.ATTACK].decreaseLevel((int) (0.15 * (player.getSkills()[Misc.ATTACK].getLevel())));
                SkillManager.refresh(player, SkillConstant.ATTACK);
            }
        }

        @Override
        public int spellRadius() {
            return 0;
        }

        @Override
        public Animation castAnimation() {
            return new Animation(1978);
        }

        @Override
        public Projectile castProjectile(Entity cast, Entity castOn) {
            return new Projectile(cast, castOn, 380, 44, 3, 43, 31, 0);
        }

        @Override
        public Gfx endGfx() {
            return new Gfx(381);
        }

        @Override
        public int maximumStrength() {
            return 24;
        }

        @Override
        public Gfx startGfx() {
            return null;
        }

        @Override
        public int baseExperience() {
            return 43;
        }

        @Override
        public Item[] itemsRequired(Player player) {
            return new Item[] { new Item(556, 2), new Item(566, 2), new Item(565, 2), new Item(560, 2) };
        }

        @Override
        public int levelRequired() {
            return 76;
        }

        @Override
        public int spellId() {
            return 12999;
        }
    }),
    BLOOD_BLITZ(new CombatAncientSpell() {
        @Override
<<<<<<< HEAD
        public void spellEffect(Entity cast, Entity castOn) {
            if (Misc.random(4) == 0) {
                if (cast.isPlayer()) {
                    Player player = (Player) cast;
                    player.getSkills()[Misc.HITPOINTS].increaseLevel(Misc.random(15), 99);
                    SkillManager.refresh(player, SkillConstant.HITPOINTS);
                }
=======
        public void spellEffect(Entity cast, Entity castOn, int damageInflicted) {
            if (damageInflicted < 1) {
                return;
            }

            if (cast.isPlayer()) {
                Player player = (Player) cast;
                player.getSkills()[Misc.HITPOINTS].increaseLevel((int) (damageInflicted * 0.25), player.getSkills()[Misc.HITPOINTS].getLevelForExperience());
                SkillManager.refresh(player, SkillConstant.HITPOINTS);
>>>>>>> a21d6f11
            }
        }

        @Override
        public int spellRadius() {
            return 0;
        }

        @Override
        public Animation castAnimation() {
            return new Animation(1978);
        }

        @Override
        public Projectile castProjectile(Entity cast, Entity castOn) {
            return new Projectile(cast, castOn, 374, 44, 3, 43, 31, 0);
        }

        @Override
        public Gfx endGfx() {
            return new Gfx(375);
        }

        @Override
        public int maximumStrength() {
            return 25;
        }

        @Override
        public Gfx startGfx() {
            return null;
        }

        @Override
        public int baseExperience() {
            return 45;
        }

        @Override
        public Item[] itemsRequired(Player player) {
            return new Item[] { new Item(565, 4), new Item(560, 2) };
        }

        @Override
        public int levelRequired() {
            return 80;
        }

        @Override
        public int spellId() {
            return 12911;
        }
    }),
    ICE_BLITZ(new CombatAncientSpell() {
        @Override
        public void spellEffect(Entity cast, Entity castOn, int damageInflicted) {
            castOn.getMovementQueue().lockMovementFor(15, WorkRate.APPROXIMATE_SECOND);
        }

        @Override
        public int spellRadius() {
            return 0;
        }

        @Override
        public Animation castAnimation() {
            return new Animation(1978);
        }

        @Override
        public Projectile castProjectile(Entity cast, Entity castOn) {
            return null;
        }

        @Override
        public Gfx endGfx() {
            return new Gfx(367);
        }

        @Override
        public int maximumStrength() {
            return 26;
        }

        @Override
        public Gfx startGfx() {
            return new Gfx(366, 6553600);
        }

        @Override
        public int baseExperience() {
            return 46;
        }

        @Override
        public Item[] itemsRequired(Player player) {
            return new Item[] { new Item(555, 3), new Item(565, 2), new Item(560, 2) };
        }

        @Override
        public int levelRequired() {
            return 82;
        }

        @Override
        public int spellId() {
            return 12871;
        }
    }),
    SMOKE_BARRAGE(new CombatAncientSpell() {
        @Override
        public void spellEffect(Entity cast, Entity castOn, int damageInflicted) {
            CombatFactory.poisonEntity(castOn, CombatPoison.SEVERE);
        }

        @Override
        public int spellRadius() {
            return 1;
        }

        @Override
        public Animation castAnimation() {
            return new Animation(1979);
        }

        @Override
        public Projectile castProjectile(Entity cast, Entity castOn) {
            return null;
        }

        @Override
        public Gfx endGfx() {
            return new Gfx(391);
        }

        @Override
        public int maximumStrength() {
            return 27;
        }

        @Override
        public Gfx startGfx() {
            return null;
        }

        @Override
        public int baseExperience() {
            return 48;
        }

        @Override
        public Item[] itemsRequired(Player player) {
            return new Item[] { new Item(556, 4), new Item(554, 4), new Item(565, 2), new Item(560, 4) };
        }

        @Override
        public int levelRequired() {
            return 86;
        }

        @Override
        public int spellId() {
            return 12975;
        }
    }),
    SHADOW_BARRAGE(new CombatAncientSpell() {
        @Override
        public void spellEffect(Entity cast, Entity castOn, int damageInflicted) {
            if (castOn.isPlayer()) {
                Player player = (Player) castOn;

                if (player.getSkills()[Misc.ATTACK].getLevel() < player.getSkills()[Misc.ATTACK].getLevelForExperience()) {
                    return;
                }

                player.getSkills()[Misc.ATTACK].decreaseLevel((int) (0.15 * (player.getSkills()[Misc.ATTACK].getLevel())));
                SkillManager.refresh(player, SkillConstant.ATTACK);
            }
        }

        @Override
        public int spellRadius() {
            return 1;
        }

        @Override
        public Animation castAnimation() {
            return new Animation(1979);
        }

        @Override
        public Projectile castProjectile(Entity cast, Entity castOn) {
            return null;
        }

        @Override
        public Gfx endGfx() {
            return new Gfx(383);
        }

        @Override
        public int maximumStrength() {
            return 28;
        }

        @Override
        public Gfx startGfx() {
            return null;
        }

        @Override
        public int baseExperience() {
            return 49;
        }

        @Override
        public Item[] itemsRequired(Player player) {
            return new Item[] { new Item(556, 4), new Item(566, 3), new Item(565, 2), new Item(560, 4) };
        }

        @Override
        public int levelRequired() {
            return 88;
        }

        @Override
        public int spellId() {
            return 13023;
        }
    }),
    BLOOD_BARRAGE(new CombatAncientSpell() {
        @Override
<<<<<<< HEAD
        public void spellEffect(Entity cast, Entity castOn) {
            if (Misc.random(4) == 0) {
                if (cast.isPlayer()) {
                    Player player = (Player) cast;
                    player.getSkills()[Misc.HITPOINTS].increaseLevel(Misc.random(20), 99);
                    SkillManager.refresh(player, SkillConstant.HITPOINTS);
                }
=======
        public void spellEffect(Entity cast, Entity castOn, int damageInflicted) {
            if (damageInflicted < 1) {
                return;
            }

            if (cast.isPlayer()) {
                Player player = (Player) cast;
                player.getSkills()[Misc.HITPOINTS].increaseLevel((int) (damageInflicted * 0.25), player.getSkills()[Misc.HITPOINTS].getLevelForExperience());
                SkillManager.refresh(player, SkillConstant.HITPOINTS);
>>>>>>> a21d6f11
            }
        }

        @Override
        public int spellRadius() {
            return 1;
        }

        @Override
        public Animation castAnimation() {
            return new Animation(1979);
        }

        @Override
        public Projectile castProjectile(Entity cast, Entity castOn) {
            return null;
        }

        @Override
        public Gfx endGfx() {
            return new Gfx(377);
        }

        @Override
        public int maximumStrength() {
            return 29;
        }

        @Override
        public Gfx startGfx() {
            return null;
        }

        @Override
        public int baseExperience() {
            return 51;
        }

        @Override
        public Item[] itemsRequired(Player player) {
            return new Item[] { new Item(560, 4), new Item(566, 1), new Item(565, 4) };
        }

        @Override
        public int levelRequired() {
            return 92;
        }

        @Override
        public int spellId() {
            return 12929;
        }
    }),
    ICE_BARRAGE(new CombatAncientSpell() {
        @Override
        public void spellEffect(Entity cast, Entity castOn, int damageInflicted) {
            castOn.getMovementQueue().lockMovementFor(15, WorkRate.APPROXIMATE_SECOND);
        }

        @Override
        public int spellRadius() {
            return 1;
        }

        @Override
        public Animation castAnimation() {
            return new Animation(1979);
        }

        @Override
        public Projectile castProjectile(Entity cast, Entity castOn) {
            return null;
        }

        @Override
        public Gfx endGfx() {
            return new Gfx(369);
        }

        @Override
        public int maximumStrength() {
            return 30;
        }

        @Override
        public Gfx startGfx() {
            return null;
        }

        @Override
        public int baseExperience() {
            return 52;
        }

        @Override
        public Item[] itemsRequired(Player player) {
            return new Item[] { new Item(555, 6), new Item(565, 2), new Item(560, 4) };
        }

        @Override
        public int levelRequired() {
            return 94;
        }

        @Override
        public int spellId() {
            return 12891;
        }
    });

    /** The combat spell that can be casted. */
    private CombatSpell spell;

    /**
     * Create a new {@link CombatMagicSpells}.
     * 
     * @param spell
     *        the combat spell that can be casted.
     */
    private CombatMagicSpells(CombatSpell spell) {
        this.spell = spell;
    }

    /**
     * Gets the combat spell that can be casted.
     * 
     * @return the combat spell that can be casted.
     */
    public CombatSpell getSpell() {
        return spell;
    }

    /**
     * Gets the spell constant by its spell id.
     * 
     * @param spellId
     *        the spell to retrieve.
     * @return the spell constant with that spell id.
     */
    public static CombatMagicSpells getSpell(int spellId) {
        for (CombatMagicSpells spell : CombatMagicSpells.values()) {
            if (spell.getSpell() == null) {
                continue;
            }

            if (spell.getSpell().spellId() == spellId) {
                return spell;
            }
        }
        return null;
    }
}<|MERGE_RESOLUTION|>--- conflicted
+++ resolved
@@ -1924,15 +1924,6 @@
     }),
     BLOOD_RUSH(new CombatAncientSpell() {
         @Override
-<<<<<<< HEAD
-        public void spellEffect(Entity cast, Entity castOn) {
-            if (Misc.random(4) == 0) {
-                if (cast.isPlayer()) {
-                    Player player = (Player) cast;
-                    player.getSkills()[Misc.HITPOINTS].increaseLevel(Misc.random(10), 99);
-                    SkillManager.refresh(player, SkillConstant.HITPOINTS);
-                }
-=======
         public void spellEffect(Entity cast, Entity castOn, int damageInflicted) {
             if (damageInflicted < 1) {
                 return;
@@ -1942,7 +1933,6 @@
                 Player player = (Player) cast;
                 player.getSkills()[Misc.HITPOINTS].increaseLevel((int) (damageInflicted * 0.25), player.getSkills()[Misc.HITPOINTS].getLevelForExperience());
                 SkillManager.refresh(player, SkillConstant.HITPOINTS);
->>>>>>> a21d6f11
             }
         }
 
@@ -2175,15 +2165,6 @@
     }),
     BLOOD_BURST(new CombatAncientSpell() {
         @Override
-<<<<<<< HEAD
-        public void spellEffect(Entity cast, Entity castOn) {
-            if (Misc.random(4) == 0) {
-                if (cast.isPlayer()) {
-                    Player player = (Player) cast;
-                    player.getSkills()[Misc.HITPOINTS].increaseLevel(Misc.random(10), 99);
-                    SkillManager.refresh(player, SkillConstant.HITPOINTS);
-                }
-=======
         public void spellEffect(Entity cast, Entity castOn, int damageInflicted) {
             if (damageInflicted < 1) {
                 return;
@@ -2193,7 +2174,6 @@
                 Player player = (Player) cast;
                 player.getSkills()[Misc.HITPOINTS].increaseLevel((int) (damageInflicted * 0.25), player.getSkills()[Misc.HITPOINTS].getLevelForExperience());
                 SkillManager.refresh(player, SkillConstant.HITPOINTS);
->>>>>>> a21d6f11
             }
         }
 
@@ -2426,15 +2406,6 @@
     }),
     BLOOD_BLITZ(new CombatAncientSpell() {
         @Override
-<<<<<<< HEAD
-        public void spellEffect(Entity cast, Entity castOn) {
-            if (Misc.random(4) == 0) {
-                if (cast.isPlayer()) {
-                    Player player = (Player) cast;
-                    player.getSkills()[Misc.HITPOINTS].increaseLevel(Misc.random(15), 99);
-                    SkillManager.refresh(player, SkillConstant.HITPOINTS);
-                }
-=======
         public void spellEffect(Entity cast, Entity castOn, int damageInflicted) {
             if (damageInflicted < 1) {
                 return;
@@ -2444,7 +2415,6 @@
                 Player player = (Player) cast;
                 player.getSkills()[Misc.HITPOINTS].increaseLevel((int) (damageInflicted * 0.25), player.getSkills()[Misc.HITPOINTS].getLevelForExperience());
                 SkillManager.refresh(player, SkillConstant.HITPOINTS);
->>>>>>> a21d6f11
             }
         }
 
@@ -2677,15 +2647,6 @@
     }),
     BLOOD_BARRAGE(new CombatAncientSpell() {
         @Override
-<<<<<<< HEAD
-        public void spellEffect(Entity cast, Entity castOn) {
-            if (Misc.random(4) == 0) {
-                if (cast.isPlayer()) {
-                    Player player = (Player) cast;
-                    player.getSkills()[Misc.HITPOINTS].increaseLevel(Misc.random(20), 99);
-                    SkillManager.refresh(player, SkillConstant.HITPOINTS);
-                }
-=======
         public void spellEffect(Entity cast, Entity castOn, int damageInflicted) {
             if (damageInflicted < 1) {
                 return;
@@ -2695,7 +2656,6 @@
                 Player player = (Player) cast;
                 player.getSkills()[Misc.HITPOINTS].increaseLevel((int) (damageInflicted * 0.25), player.getSkills()[Misc.HITPOINTS].getLevelForExperience());
                 SkillManager.refresh(player, SkillConstant.HITPOINTS);
->>>>>>> a21d6f11
             }
         }
 
