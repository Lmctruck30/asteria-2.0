--- conflicted
+++ resolved
@@ -367,76 +367,8 @@
             return;
         }
 
-<<<<<<< HEAD
         /** Create the buffer we are going to cache. */
         WriteBuffer cachedBuffer = PacketBuffer.newWriteBuffer();
-
-=======
->>>>>>> b059cf18
-        /** First we must prepare the mask. */
-        int mask = 0x0;
-
-        if (player.getFlags().get(Flag.GRAPHICS)) {
-            mask |= 0x100;
-        }
-        if (player.getFlags().get(Flag.ANIMATION)) {
-            mask |= 8;
-        }
-        if (player.getFlags().get(Flag.FORCED_CHAT)) {
-            mask |= 4;
-        }
-        if (player.getFlags().get(Flag.CHAT) && !noChat) {
-            mask |= 0x80;
-        }
-        if (player.getFlags().get(Flag.APPEARANCE) || forceAppearance) {
-            mask |= 0x10;
-        }
-        if (player.getFlags().get(Flag.FACE_ENTITY)) {
-            mask |= 1;
-        }
-        if (player.getFlags().get(Flag.FACE_COORDINATE)) {
-            mask |= 2;
-        }
-        if (player.getFlags().get(Flag.HIT)) {
-            mask |= 0x20;
-        }
-        if (player.getFlags().get(Flag.HIT_2)) {
-            mask |= 0x200;
-        }
-
-        /** Now, we write the actual mask. */
-        if (mask >= 0x100) {
-            mask |= 0x40;
-            block.writeShort(mask, PacketBuffer.ByteOrder.LITTLE);
-        } else {
-            block.writeByte(mask);
-        }
-
-        /** Finally, we append the attributes blocks. */
-        // Graphics
-        if (player.getFlags().get(Flag.GRAPHICS)) {
-            appendGfx(player, block);
-        }
-        // Animation
-        if (player.getFlags().get(Flag.ANIMATION)) {
-            appendAnimation(player, block);
-        }
-        // Forced chat
-        if (player.getFlags().get(Flag.FORCED_CHAT)) {
-            appendForcedChat(player, block);
-        }
-        // Regular chat
-        if (player.getFlags().get(Flag.CHAT) && !noChat) {
-            appendChat(player, block);
-        }
-        // Face entity
-        if (player.getFlags().get(Flag.FACE_ENTITY)) {
-            appendFaceEntity(player, block);
-        }
-
-        /** Create the buffer we are going to cache. */
-        // XXX: Increase the buffer size if you get overflows!
-        WriteBuffer cachedBuffer = PacketBuffer.newWriteBuffer(300);
 
         // Appearance
         if (player.getFlags().get(Flag.APPEARANCE) || forceAppearance) {
@@ -450,10 +382,7 @@
         }
 
         /** Add the cached block to the update block. */
-<<<<<<< HEAD
         block.writeBytes(cachedBuffer.getBuffer().array());
-=======
-        block.writeBytes(cachedBuffer.getBuffer());
 
         // Face coordinates
         if (player.getFlags().get(Flag.FACE_COORDINATE)) {
@@ -467,7 +396,6 @@
         if (player.getFlags().get(Flag.HIT_2)) {
             appendSecondaryHit(player, block);
         }
->>>>>>> b059cf18
     }
 
     /**
