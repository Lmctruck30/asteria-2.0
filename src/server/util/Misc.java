--- conflicted
+++ resolved
@@ -7,11 +7,8 @@
 import java.io.IOException;
 import java.lang.reflect.Method;
 import java.lang.reflect.Modifier;
-<<<<<<< HEAD
 import java.util.Arrays;
-=======
 import java.util.List;
->>>>>>> a21d6f11
 import java.util.Random;
 import java.util.Scanner;
 import java.util.concurrent.ThreadLocalRandom;
@@ -611,7 +608,7 @@
          * @return true if it was successful.
          */
         public boolean success() {
-            return (Misc.getRandom().nextInt(100) + 1) <= percentage;
+            return (random(100) + 1) <= percentage;
         }
 
         /**
